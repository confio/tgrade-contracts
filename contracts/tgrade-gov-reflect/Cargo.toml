--- conflicted
+++ resolved
@@ -20,15 +20,9 @@
 backtraces = ["cosmwasm-std/backtraces"]
 
 [dependencies]
-<<<<<<< HEAD
 cosmwasm-std = "1.0.0-beta"
 cw-storage-plus = "0.10.0"
-tg-bindings = { version = "0.4.0", path = "../../packages/bindings" }
-=======
-cosmwasm-std = { version = "0.16.0" }
-cw-storage-plus = { version = "0.9.0" }
 tg-bindings = { version = "0.4.1", path = "../../packages/bindings" }
->>>>>>> 3623da3d
 schemars = "0.8.1"
 serde = { version = "1.0.103", default-features = false, features = ["derive"] }
 thiserror = "1"
