[package]
name = "tg4-mixer"
version = "0.4.1"
authors = ["Ethan Frey <ethanfrey@users.noreply.github.com>"]
edition = "2018"
description = "TG4 implementation that combines two different groups with a merge function"
repository = "https://github.com/confio/tgrade-contracts"
homepage = "https://tgrade.finance"

# See more keys and their definitions at https://doc.rust-lang.org/cargo/reference/manifest.html

[lib]
crate-type = ["cdylib", "rlib"]
# See https://bheisler.github.io/criterion.rs/book/faq.html#cargo-bench-gives-unrecognized-option-errors-for-valid-command-line-options
bench = false

[features]
# for more explicit tests, cargo test --features=backtraces
backtraces = ["cosmwasm-std/backtraces"]
# use library feature to disable all instantiate/execute/query exports
library = []
benches = [ "cosmwasm-vm" ]

[dependencies]
<<<<<<< HEAD
cw0 = "0.10.0"
cw2 = "0.10.0"
cw20 = "0.10.0"
cw-storage-plus = "0.10.0"
tg4 = { path = "../../packages/tg4", version = "0.4.0" }
tg-utils = { path = "../../packages/utils", version = "0.4.0" }
tg-bindings = { path = "../../packages/bindings", version = "0.4.0" }
cosmwasm-std = "1.0.0-beta"
integer-sqrt = "0.1.5"
=======
cw0 = { version = "0.9.0" }
cw2 = { version = "0.9.0" }
cw20 = { version = "0.9.0" }
cw-storage-plus = { version = "0.9.0" }
tg4 = { path = "../../packages/tg4", version = "0.4.1" }
tg-controllers = { path = "../../packages/controllers", version = "0.4.1" }
tg-bindings = { path = "../../packages/bindings", version = "0.4.1" }
cosmwasm-std = { version = "0.16.0" }
integer-sqrt = { version = "0.1.5" }
>>>>>>> 3623da3d
schemars = "0.8"
serde = { version = "1.0.103", default-features = false, features = ["derive"] }
thiserror = { version = "1.0.21" }
rust_decimal = { version = "1.16", default-features = false, features = ["maths"] }
rust_decimal_macros = { version = "1.16", default-features = false }

# bench dependencies
cosmwasm-vm = { version = "1.0.0-beta", optional = true }

[dev-dependencies]
<<<<<<< HEAD
cw-multi-test = { version = "0.10.0" }
cosmwasm-schema = { version = "1.0.0-beta" }
tg4-engagement = { path = "../tg4-engagement", version = "0.4.0", features = ["library"] }
tg4-stake = { path = "../tg4-stake", version = "0.4.0", features = ["library"] }

[[bench]]
name = "main"
harness = false
required-features = [ "benches" ]
=======
cw-multi-test = { version = "0.9.0" }
cosmwasm-schema = { version = "0.16.0" }
tg4-engagement = { path = "../tg4-engagement", version = "0.4.1", features = ["library"] }
tg4-stake = { path = "../tg4-stake", version = "0.4.1", features = ["library"] }
>>>>>>> 3623da3d
<|MERGE_RESOLUTION|>--- conflicted
+++ resolved
@@ -22,27 +22,15 @@
 benches = [ "cosmwasm-vm" ]
 
 [dependencies]
-<<<<<<< HEAD
 cw0 = "0.10.0"
 cw2 = "0.10.0"
 cw20 = "0.10.0"
 cw-storage-plus = "0.10.0"
-tg4 = { path = "../../packages/tg4", version = "0.4.0" }
-tg-utils = { path = "../../packages/utils", version = "0.4.0" }
-tg-bindings = { path = "../../packages/bindings", version = "0.4.0" }
+tg4 = { path = "../../packages/tg4", version = "0.4.1" }
+tg-utils = { path = "../../packages/utils", version = "0.4.1" }
+tg-bindings = { path = "../../packages/bindings", version = "0.4.1" }
 cosmwasm-std = "1.0.0-beta"
 integer-sqrt = "0.1.5"
-=======
-cw0 = { version = "0.9.0" }
-cw2 = { version = "0.9.0" }
-cw20 = { version = "0.9.0" }
-cw-storage-plus = { version = "0.9.0" }
-tg4 = { path = "../../packages/tg4", version = "0.4.1" }
-tg-controllers = { path = "../../packages/controllers", version = "0.4.1" }
-tg-bindings = { path = "../../packages/bindings", version = "0.4.1" }
-cosmwasm-std = { version = "0.16.0" }
-integer-sqrt = { version = "0.1.5" }
->>>>>>> 3623da3d
 schemars = "0.8"
 serde = { version = "1.0.103", default-features = false, features = ["derive"] }
 thiserror = { version = "1.0.21" }
@@ -53,19 +41,12 @@
 cosmwasm-vm = { version = "1.0.0-beta", optional = true }
 
 [dev-dependencies]
-<<<<<<< HEAD
 cw-multi-test = { version = "0.10.0" }
 cosmwasm-schema = { version = "1.0.0-beta" }
-tg4-engagement = { path = "../tg4-engagement", version = "0.4.0", features = ["library"] }
-tg4-stake = { path = "../tg4-stake", version = "0.4.0", features = ["library"] }
+tg4-engagement = { path = "../tg4-engagement", version = "0.4.1", features = ["library"] }
+tg4-stake = { path = "../tg4-stake", version = "0.4.1", features = ["library"] }
 
 [[bench]]
 name = "main"
 harness = false
-required-features = [ "benches" ]
-=======
-cw-multi-test = { version = "0.9.0" }
-cosmwasm-schema = { version = "0.16.0" }
-tg4-engagement = { path = "../tg4-engagement", version = "0.4.1", features = ["library"] }
-tg4-stake = { path = "../tg4-stake", version = "0.4.1", features = ["library"] }
->>>>>>> 3623da3d
+required-features = [ "benches" ]